"""Unit tests for the save_chart module."""
import ast
import os.path
import pytest

<<<<<<< HEAD
from pandasai.helpers.save_chart import add_save_chart, compare_ast
from pandasai.helpers.logger import Logger
=======
from pandasai.helpers.save_chart import add_save_chart, is_show_node
>>>>>>> cc6f1d26


class TestSaveChart:
    """Unit tests for the save_chart module."""

<<<<<<< HEAD
    @pytest.fixture
    def logger(self):
        return Logger()

    def test_compare_ast(self):
=======
    def test_is_show_node(self):
>>>>>>> cc6f1d26
        node1 = ast.parse("plt.show()").body[0]
        node2 = ast.parse("plt.show(*some-args)").body[0]
        node3 = ast.parse("print(r'hello/word.jpeg')").body[0]
        node4 = ast.parse("print()").body[0]

        assert is_show_node(node1)
        assert is_show_node(node2)
        assert not is_show_node(node3)
        assert not is_show_node(node4)

    def test_save_chart(self, logger):
        chart_code = """
import matplotlib.pyplot as plt
import pandas as pd
df = pd.DataFrame({'a': [1,2,3], 'b': [4,5,6]})
df.plot()
plt.show()
"""
        line_count = len(ast.parse(chart_code).body)
<<<<<<< HEAD
        tree = ast.parse(add_save_chart(chart_code, logger, "test_folder"))
        show_node = ast.parse("plt.show()").body[0]
        show_call_pos = [
            i
            for i, node in enumerate(tree.body)
            if compare_ast(node, show_node, ignore_args=True)
        ][0]
        expected_node = ast.parse("plt.savefig()").body[0]
=======
        tree = ast.parse(add_save_chart(chart_code, "test_folder"))
        show_call_pos = [i for i, node in enumerate(tree.body) if is_show_node(node)][0]
>>>>>>> cc6f1d26
        assert len(tree.body) == line_count + 1
        assert tree.body[show_call_pos - 1].value.func.value.id == "plt"
        assert tree.body[show_call_pos - 1].value.func.attr == "savefig"

    def test_save_chart_with_args(self):
        chart_code = """
import matplotlib.pyplot as plt
import pandas as pd
df = pd.DataFrame({'a': [1,2,3], 'b': [4,5,6]})
df.plot()
plt.show(block=False)
"""
        line_count = len(ast.parse(chart_code).body)
        tree = ast.parse(add_save_chart(chart_code, "test_folder"))
        assert len(tree.body) == line_count + 1
        show_call_pos = [i for i, node in enumerate(tree.body) if is_show_node(node)][0]
        assert tree.body[show_call_pos - 1].value.func.value.id == "plt"
        assert tree.body[show_call_pos - 1].value.func.attr == "savefig"

    def test_save_multiple_charts(self, logger):
        chart_code = """
import matplotlib.pyplot as plt
import pandas as pd
df = pd.DataFrame({'a': [1,2,3], 'b': [4,5,6]})
df.plot('a')
plt.show()
df.plot('b')
plt.show()
"""
        line_count = len(ast.parse(chart_code).body)
<<<<<<< HEAD
        tree = ast.parse(add_save_chart(chart_code, logger, "test_folder"))
        show_node = ast.parse("plt.show()").body[0]
        show_call_pos = [
            i
            for i, node in enumerate(tree.body)
            if compare_ast(node, show_node, ignore_args=True)
        ]
        expected_node = ast.parse("plt.savefig()").body[0]
=======
        tree = ast.parse(add_save_chart(chart_code, "test_folder"))
        show_call_pos = [i for i, node in enumerate(tree.body) if is_show_node(node)]
>>>>>>> cc6f1d26

        assert len(tree.body) == line_count + 2

        # check first node is plt.savefig() and filename ends with a
        actual_node = tree.body[show_call_pos[0] - 1]
        assert tree.body[show_call_pos[0] - 1].value.func.value.id == "plt"
        assert tree.body[show_call_pos[0] - 1].value.func.attr == "savefig"
        actual_node_args = [a.value for a in actual_node.value.args]
        assert os.path.splitext(actual_node_args[0])[0][-1] == "a"

        # check second node is plt.savefig() and filename ends with n
        actual_node = tree.body[show_call_pos[1] - 1]
        assert tree.body[show_call_pos[1] - 1].value.func.value.id == "plt"
        assert tree.body[show_call_pos[1] - 1].value.func.attr == "savefig"
        actual_node_args = [a.value for a in actual_node.value.args]
        assert os.path.splitext(actual_node_args[0])[0][-1] == "b"<|MERGE_RESOLUTION|>--- conflicted
+++ resolved
@@ -3,26 +3,18 @@
 import os.path
 import pytest
 
-<<<<<<< HEAD
-from pandasai.helpers.save_chart import add_save_chart, compare_ast
 from pandasai.helpers.logger import Logger
-=======
 from pandasai.helpers.save_chart import add_save_chart, is_show_node
->>>>>>> cc6f1d26
 
 
 class TestSaveChart:
     """Unit tests for the save_chart module."""
 
-<<<<<<< HEAD
     @pytest.fixture
     def logger(self):
         return Logger()
 
-    def test_compare_ast(self):
-=======
     def test_is_show_node(self):
->>>>>>> cc6f1d26
         node1 = ast.parse("plt.show()").body[0]
         node2 = ast.parse("plt.show(*some-args)").body[0]
         node3 = ast.parse("print(r'hello/word.jpeg')").body[0]
@@ -42,24 +34,13 @@
 plt.show()
 """
         line_count = len(ast.parse(chart_code).body)
-<<<<<<< HEAD
         tree = ast.parse(add_save_chart(chart_code, logger, "test_folder"))
-        show_node = ast.parse("plt.show()").body[0]
-        show_call_pos = [
-            i
-            for i, node in enumerate(tree.body)
-            if compare_ast(node, show_node, ignore_args=True)
-        ][0]
-        expected_node = ast.parse("plt.savefig()").body[0]
-=======
-        tree = ast.parse(add_save_chart(chart_code, "test_folder"))
         show_call_pos = [i for i, node in enumerate(tree.body) if is_show_node(node)][0]
->>>>>>> cc6f1d26
         assert len(tree.body) == line_count + 1
         assert tree.body[show_call_pos - 1].value.func.value.id == "plt"
         assert tree.body[show_call_pos - 1].value.func.attr == "savefig"
 
-    def test_save_chart_with_args(self):
+    def test_save_chart_with_args(self, logger):
         chart_code = """
 import matplotlib.pyplot as plt
 import pandas as pd
@@ -68,7 +49,7 @@
 plt.show(block=False)
 """
         line_count = len(ast.parse(chart_code).body)
-        tree = ast.parse(add_save_chart(chart_code, "test_folder"))
+        tree = ast.parse(add_save_chart(chart_code, logger, "test_folder"))
         assert len(tree.body) == line_count + 1
         show_call_pos = [i for i, node in enumerate(tree.body) if is_show_node(node)][0]
         assert tree.body[show_call_pos - 1].value.func.value.id == "plt"
@@ -85,19 +66,8 @@
 plt.show()
 """
         line_count = len(ast.parse(chart_code).body)
-<<<<<<< HEAD
         tree = ast.parse(add_save_chart(chart_code, logger, "test_folder"))
-        show_node = ast.parse("plt.show()").body[0]
-        show_call_pos = [
-            i
-            for i, node in enumerate(tree.body)
-            if compare_ast(node, show_node, ignore_args=True)
-        ]
-        expected_node = ast.parse("plt.savefig()").body[0]
-=======
-        tree = ast.parse(add_save_chart(chart_code, "test_folder"))
         show_call_pos = [i for i, node in enumerate(tree.body) if is_show_node(node)]
->>>>>>> cc6f1d26
 
         assert len(tree.body) == line_count + 2
 
