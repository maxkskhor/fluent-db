--- conflicted
+++ resolved
@@ -15,11 +15,7 @@
 from pandasai.llm.fake import FakeLLM
 from pandasai.middlewares.base import Middleware
 from langchain.llms import OpenAI
-<<<<<<< HEAD
-from pandasai.callbacks.base import StdoutCallBack
-=======
 from pandasai.callbacks.base import StdoutCallback
->>>>>>> cc6f1d26
 
 
 class TestPandasAI:
@@ -139,16 +135,10 @@
             pandasai.run(df, "What number comes before 2?")
             mock_print.assert_called()
 
-<<<<<<< HEAD
-    @pytest.mark.skip
-    def test_callback(self, pandasai):
-        df = pd.DataFrame()
-        callback = StdoutCallBack()
-=======
+    @pytest.mark.skip
     def test_callback(self, pandasai):
         df = pd.DataFrame()
         callback = StdoutCallback()
->>>>>>> cc6f1d26
         pandasai.callback = callback
 
         # mock on_code function
@@ -156,10 +146,7 @@
             pandasai.run(df, "Give me sum of all gdps?")
             mock_on_code.assert_called()
 
-<<<<<<< HEAD
-    @pytest.mark.skip
-=======
->>>>>>> cc6f1d26
+    @pytest.mark.skip
     def test_run_without_verbose(self, pandasai, llm):
         df = pd.DataFrame()
         pandasai._verbose = False
@@ -223,19 +210,13 @@
         pandasai._is_conversational_answer = True
 
         expected_prompt = """
-<<<<<<< HEAD
 You are provided with a pandas DataFrame, 'df', with the following metadata:
 
 Number of Rows: 3
 Number of Columns: 1
 Data Preview: 
-=======
-You are provided with a pandas dataframe (df) with 3 rows and 1 columns.
-This is the metadata of the dataframe:
->>>>>>> cc6f1d26
 country
 
-<<<<<<< HEAD
 
 Here is a placeholder Python code with a clear structure and naming convention based on the phases of data analysis. Your task is to generate the specific code within this template and ensure the requested python code is prefixed with <startCode> exactly and suffix the code with <endCode> exactly.
 
@@ -301,10 +282,6 @@
 result = analysis.run()
 
 Using the provided DataFrame, 'df', please generate the specific Python code to be inserted into the respective methods in order to answer the following question:
-=======
-When asked about the data, your response should include a python code that describes the dataframe `df`.
-Using the provided dataframe, df, return the python code and make sure to prefix the requested python code with <startCode> exactly and suffix the code with <endCode> exactly to get the answer to the following question:
->>>>>>> cc6f1d26
 How many countries are in the dataframe?
 
 Code:
@@ -363,22 +340,16 @@
         pandasai._is_conversational_answer = False
 
         expected_prompt = """
-<<<<<<< HEAD
 You are provided with a pandas DataFrame, 'df', with the following metadata:
 
 Number of Rows: 3
 Number of Columns: 1
 Data Preview: 
-=======
-You are provided with a pandas dataframe (df) with 3 rows and 1 columns.
-This is the metadata of the dataframe:
->>>>>>> cc6f1d26
 country
 United States
 United Kingdom
 France
 
-<<<<<<< HEAD
 
 Here is a placeholder Python code with a clear structure and naming convention based on the phases of data analysis. Your task is to generate the specific code within this template and ensure the requested python code is prefixed with <startCode> exactly and suffix the code with <endCode> exactly.
 
@@ -444,10 +415,6 @@
 result = analysis.run()
 
 Using the provided DataFrame, 'df', please generate the specific Python code to be inserted into the respective methods in order to answer the following question:
-=======
-When asked about the data, your response should include a python code that describes the dataframe `df`.
-Using the provided dataframe, df, return the python code and make sure to prefix the requested python code with <startCode> exactly and suffix the code with <endCode> exactly to get the answer to the following question:
->>>>>>> cc6f1d26
 How many countries are in the dataframe?
 
 Code:
@@ -503,10 +470,7 @@
             == "result = {'happiness': 0.49, 'gdp': 25.5}"
         )
 
-<<<<<<< HEAD
-    @pytest.mark.skip
-=======
->>>>>>> cc6f1d26
+    @pytest.mark.skip
     def test_clean_code_remove_builtins(self, pandasai):
         builtins_code = """
 import set
