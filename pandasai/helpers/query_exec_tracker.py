import base64
import json
import os
import time
from collections import defaultdict
from typing import Any, List, TypedDict, Union

import requests

from pandasai.connectors import BaseConnector
from pandasai.pipelines.chat.chat_pipeline_input import (
    ChatPipelineInput,
)
from pandasai.pipelines.pipeline_context import PipelineContext


class ResponseType(TypedDict):
    type: str
    value: Any


exec_steps = {
    "cache_hit": "Cache Hit",
    "get_prompt": "Generate Prompt",
    "generate_code": "Generate Code",
    "execute_code": "Code Execution",
    "retry_run_code": "Retry Code Generation",
    "parse": "Parse Output",
}


class QueryExecTracker:
    _query_info: dict
    _dataframes: List
    _skills: List
    _response: ResponseType
    _steps: List
    _func_exec_count: dict
    _success: bool
    _server_config: dict
    _last_log_id: int

    def __init__(
        self,
        server_config: Union[dict, None] = None,
    ) -> None:
        self._success = False
        self._start_time = None
        self._server_config = server_config
        self._query_info = {}

    def start_new_track(self, input: ChatPipelineInput):
        """
        Resets tracking variables to start new track
        """
        self._last_log_id = None
        self._start_time = time.time()
        self._dataframes: List = []
        self._skills: List = []
        self._response: ResponseType = {}
        self._steps: List = []
        self._query_info = {}
        self._func_exec_count: dict = defaultdict(int)

        self._query_info = {
            "conversation_id": str(input.conversation_id),
            "instance": "Agent",
            "query": input.query,
            "output_type": input.output_type,
        }

    def convert_dataframe_to_dict(self, df):
        json_data = json.loads(df.to_json(orient="split", date_format="iso"))
        return {"headers": json_data["columns"], "rows": json_data["data"]}

    def add_dataframes(self, dfs: List[BaseConnector]) -> None:
        """
        Add used dataframes for the query to query exec tracker
        Args:
            dfs (List[BaseConnector]): List of dataframes
        """
        for df in dfs:
            head = df.get_schema()
            self._dataframes.append(self.convert_dataframe_to_dict(head))

    def add_skills(self, context: PipelineContext):
        self._skills = context.skills_manager.to_object()

    def add_step(self, step: dict) -> None:
        """
        Add Custom Step that is performed for additional information
        Args:
            step (dict): dictionary containing information
        """
        self._steps.append(step)

    def set_final_response(self, response: Any):
        self._response = response

    def execute_func(self, function, *args, **kwargs) -> Any:
        """
        Tracks function executions, calculates execution time and prepare data
        Args:
            function (function): Function that is to be executed

        Returns:
            Any: Response return after function execution
        """
        start_time = time.time()

        # Get the tag from kwargs if provided, or use the function name as the default
        tag = kwargs.pop("tag", function.__name__)

        try:
            result = function(*args, **kwargs)

            execution_time = time.time() - start_time
            if tag not in exec_steps:
                return result

            step_data = self._generate_exec_step(tag, result)

            step_data["success"] = True
            step_data["execution_time"] = execution_time

            self._steps.append(step_data)

            return result

        except Exception:
            execution_time = time.time() - start_time
            self._steps.append(
                {
                    "type": exec_steps[tag],
                    "success": False,
                    "execution_time": execution_time,
                }
            )
            raise

    def _generate_exec_step(self, func_name: str, result: Any) -> dict:
        """
        Extracts and Generates result
        Args:
            func_name (str): function name that is executed
            result (Any): function output response

        Returns:
            dict: dictionary with information about the function execution
        """

        step = {"type": exec_steps[func_name]}

        if func_name == "get_prompt":
            step["prompt_class"] = result.__class__.__name__
            step["generated_prompt"] = result.to_string()

        elif func_name == "retry_run_code":
            self._func_exec_count["retry_run_code"] += 1

            step[
                "type"
            ] = f"{exec_steps[func_name]} ({self._func_exec_count['retry_run_code']})"
            step["code_generated"] = result

        elif func_name in {"cache_hit", "generate_code"}:
            step["code_generated"] = result

        elif func_name == "execute_code":
            self._response = self._format_response(result)
            step["result"] = self._response

        return step

    def _format_response(self, result: ResponseType) -> ResponseType:
        """
        Format output response
        Args:
            result (ResponseType): response returned after execution

        Returns:
            ResponseType: formatted response output
        """
        if result["type"] == "dataframe":
            df_dict = self.convert_dataframe_to_dict(result["value"])
            return {"type": result["type"], "value": df_dict}

        elif result["type"] == "plot":
            with open(result["value"], "rb") as image_file:
                image_data = image_file.read()
            # Encode the image data to Base64
            base64_image = (
                f"data:image/png;base64,{base64.b64encode(image_data).decode()}"
            )
            return {
                "type": result["type"],
                "value": base64_image,
            }
        else:
            return result

    def get_summary(self) -> dict:
        """
        Returns the summary in json to steps involved in execution of track
        Returns:
            dict: summary json
        """
        if self._start_time is None:
            raise RuntimeError("[QueryExecTracker]: Tracking not started")

        execution_time = time.time() - self._start_time
        return {
            "query_info": self._query_info,
            "skills": self._skills,
            "dataframes": self._dataframes,
            "steps": self._steps,
            "response": self._response,
            "execution_time": execution_time,
            "success": self._success,
        }

    def get_execution_time(self) -> float:
        return time.time() - self._start_time

    def publish(self) -> None:
        """
        Publish Query Summary to remote logging server
        """
        api_key = None
        server_url = None

        if self._server_config is None:
<<<<<<< HEAD
            server_url = os.environ.get("PANDASAI_API_URL", "https://api.domer.ai")
            api_key = os.environ.get("PANDASAI_API_KEY")
=======
            server_url = os.environ.get("LOGGING_SERVER_URL") or None
            api_key = os.environ.get("LOGGING_SERVER_API_KEY") or None
>>>>>>> 00929a15
        else:
            server_url = self._server_config.get(
                "server_url", os.environ.get("PANDASAI_API_URL", "https://api.domer.ai")
            )
            api_key = self._server_config.get(
                "api_key", os.environ.get("PANDASAI_API_KEY")
            )

        if api_key is None or server_url is None:
            return

        try:
            log_data = {
                "json_log": self.get_summary(),
            }

            headers = {"Authorization": f"Bearer {api_key}"}
            response = requests.post(
                f"{server_url}/api/log/add", json=log_data, headers=headers
            )
            if response.status_code != 200:
                raise Exception(response.text)

            json_data = json.loads(response.text)

            if "data" in json_data and json_data["data"] is not None:
                self._last_log_id = json_data["data"]["log_id"]

        except Exception as e:
            print(f"Exception in APILogger: {e}")

    @property
    def success(self) -> bool:
        return self._success

    @success.setter
    def success(self, value: bool):
        self._success = value

    @property
    def last_log_id(self) -> int:
        return self._last_log_id<|MERGE_RESOLUTION|>--- conflicted
+++ resolved
@@ -230,13 +230,8 @@
         server_url = None
 
         if self._server_config is None:
-<<<<<<< HEAD
             server_url = os.environ.get("PANDASAI_API_URL", "https://api.domer.ai")
-            api_key = os.environ.get("PANDASAI_API_KEY")
-=======
-            server_url = os.environ.get("LOGGING_SERVER_URL") or None
-            api_key = os.environ.get("LOGGING_SERVER_API_KEY") or None
->>>>>>> 00929a15
+            api_key = os.environ.get("PANDASAI_API_KEY") or None
         else:
             server_url = self._server_config.get(
                 "server_url", os.environ.get("PANDASAI_API_URL", "https://api.domer.ai")
@@ -245,7 +240,7 @@
                 "api_key", os.environ.get("PANDASAI_API_KEY")
             )
 
-        if api_key is None or server_url is None:
+        if api_key is None:
             return
 
         try:
