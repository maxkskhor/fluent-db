--- conflicted
+++ resolved
@@ -11,13 +11,9 @@
 
 import numpy as np
 
-<<<<<<< HEAD
 import pandasai.pandas as pd
 
-=======
->>>>>>> 10e644f7
 from .anonymizer import Anonymizer
-from .df_info import DataFrameType, df_type
 
 
 class DataSampler:
