--- conflicted
+++ resolved
@@ -67,10 +67,9 @@
     def __str__(self):
         return self.to_string()
 
-<<<<<<< HEAD
     def validate(self, output: str) -> bool:
         return isinstance(output, str)
-=======
+
 
 class FileBasedPrompt(AbstractPrompt):
     """Base class for prompts supposed to read template content from a file.
@@ -103,5 +102,4 @@
         except IOError as exc:
             raise RuntimeError(
                 f"Failed to read template file '{self._path_to_template}': {exc}"
-            )
->>>>>>> 2098539d
+            )